--- conflicted
+++ resolved
@@ -257,13 +257,6 @@
     def reset(self):
         raise NotImplemented
 
-<<<<<<< HEAD
-    def foo(t, y):
-        rho = y.reshape(d, d)
-        hrho = ham @ rho
-        return -1.0j * (hrho - hrho.transpose().conjugate()).reshape(-1)
-    return foo
-=======
     # Simulation properties #
 
     @property
@@ -276,5 +269,4 @@
     def pt(self):
         """ Return the state of the system at the current time (t). """
         return (self._pt if self.solved else
-                np.asmatrix(self.stepper.y.reshape(self.d, -1)))
->>>>>>> 0a7ee1e7
+                np.asmatrix(self.stepper.y.reshape(self.d, -1)))